// (c) 2019-2020, Ava Labs, Inc. All rights reserved.
// See the file LICENSE for licensing terms.

package platformvm

import (
	"fmt"
	"time"

	"github.com/ava-labs/gecko/ids"

	"github.com/ava-labs/gecko/database"
	"github.com/ava-labs/gecko/database/versiondb"
)

// advanceTimeTx is a transaction to increase the chain's timestamp.
// When the chain's timestamp is updated (a AdvanceTimeTx is accepted and
// followed by a commit block) the staker set is also updated accordingly.
// It must be that:
//   * proposed timestamp > [current chain time]
//   * proposed timestamp <= [time for next staker to be removed]
type advanceTimeTx struct {
	// Unix time this block proposes increasing the timestamp to
	Time uint64 `serialize:"true"`

	vm *VM
}

func (tx *advanceTimeTx) initialize(vm *VM) error {
	tx.vm = vm
	return nil
}

// Timestamp returns the time this block is proposing the chain should be set to
func (tx *advanceTimeTx) Timestamp() time.Time { return time.Unix(int64(tx.Time), 0) }

// SyntacticVerify that this transaction is well formed
func (tx *advanceTimeTx) SyntacticVerify() error {
	switch {
	case tx == nil:
		return errNilTx
	case tx.vm.clock.Time().Add(Delta).Before(tx.Timestamp()):
		return errTimeTooAdvanced
	default:
		return nil
	}
}

// SemanticVerify this transaction is valid.
func (tx *advanceTimeTx) SemanticVerify(db database.Database) (*versiondb.Database, *versiondb.Database, func(), func(), error) {
	if err := tx.SyntacticVerify(); err != nil {
		return nil, nil, nil, nil, err
	}

	currentTimestamp, err := tx.vm.getTimestamp(db)
	if err != nil {
		return nil, nil, nil, nil, err
	}
	if tx.Time <= uint64(currentTimestamp.Unix()) {
		return nil, nil, nil, nil, fmt.Errorf("proposed timestamp %s not after current timestamp %s",
			tx.Timestamp(),
			currentTimestamp)
	}

	// Only allow timestamp to move forward as far as the next validator's end time
	nextValidatorEndTime := tx.vm.nextValidatorChangeTime(db, false)
	if tx.Time > uint64(nextValidatorEndTime.Unix()) {
		return nil, nil, nil, nil, fmt.Errorf("proposed timestamp %v later than next validator end time %s",
			tx.Time,
			nextValidatorEndTime)
	}

	// Only allow timestamp to move forward as far as the next pending validator's start time
	nextValidatorStartTime := tx.vm.nextValidatorChangeTime(db, true)
	if tx.Time > uint64(nextValidatorStartTime.Unix()) {
		return nil, nil, nil, nil, fmt.Errorf("proposed timestamp %v later than next validator start time %s",
			tx.Time,
			nextValidatorStartTime)
	}

	// Calculate what the validator sets will be given new timestamp
	// Move validators from pending to current if their start time is <= new timestamp.
	// Remove validators from current if their end time <= proposed timestamp

	// Specify what the state of the chain will be if this proposal is committed
	onCommitDB := versiondb.New(db)
	if err := tx.vm.putTimestamp(onCommitDB, tx.Timestamp()); err != nil {
		return nil, nil, nil, nil, err
	}

	current, pending, _, _, err := tx.vm.calculateValidators(db, tx.Timestamp(), DefaultSubnetID)
	if err != nil {
		return nil, nil, nil, nil, err
	}

	if err := tx.vm.putCurrentValidators(onCommitDB, current, DefaultSubnetID); err != nil {
		return nil, nil, nil, nil, err
	}
	if err := tx.vm.putPendingValidators(onCommitDB, pending, DefaultSubnetID); err != nil {
		return nil, nil, nil, nil, err
	}

	// For each Subnet, calculate what current and pending validator sets should be
	// given new timestamp

	// Key: Subnet ID
	// Value: IDs of validators that will have started validating this Subnet when
	// timestamp is advanced to tx.Timestamp()
	startedValidating := make(map[ids.ID]ids.ShortSet, 0)
	subnets, err := tx.vm.getSubnets(db)
	if err != nil {
		return nil, nil, nil, nil, err
	}
	for _, subnet := range subnets {
<<<<<<< HEAD
		current, pending, err := tx.vm.calculateValidators(db, tx.Timestamp(), subnet.id)
		if err != nil {
			return nil, nil, nil, nil, err
		}

=======
		current, pending, started, _, err := tx.vm.calculateValidators(db, tx.Timestamp(), subnet.id)
		if err != nil {
			return nil, nil, nil, nil, err
		}
>>>>>>> 30569986
		if err := tx.vm.putCurrentValidators(onCommitDB, current, subnet.id); err != nil {
			return nil, nil, nil, nil, err
		}
		if err := tx.vm.putPendingValidators(onCommitDB, pending, subnet.id); err != nil {
			return nil, nil, nil, nil, err
		}
		startedValidating[subnet.ID()] = started
	}

	// If this block is committed, update the validator sets
	// onAbortDB or onCommitDB should commit (flush to vm.DB) before this is called
	onCommitFunc := func() {
		// For each Subnet, update the node's validator manager to reflect current Subnet membership
		subnets, err := tx.vm.getSubnets(tx.vm.DB)
		if err != nil {
			tx.vm.Ctx.Log.Error("failed to get subnets: %s", err)
			return
		}
		for _, subnet := range subnets {
			if err := tx.vm.updateValidators(subnet.id); err != nil {
<<<<<<< HEAD
				tx.vm.Ctx.Log.Debug("failed to update validators on the default subnet: %s", err)
=======
				tx.vm.Ctx.Log.Debug("failed to update Subnet %s: %s", subnet.id, err)
>>>>>>> 30569986
			}
		}
		if err := tx.vm.updateValidators(DefaultSubnetID); err != nil {
			tx.vm.Ctx.Log.Fatal("failed to update Default Subnet: %s", err)
		}

		// If this node started validating a Subnet, create the blockchains that the Subnet validates
		chains, err := tx.vm.getChains(tx.vm.DB) // all blockchains
		if err != nil {
			tx.vm.Ctx.Log.Error("couldn't get blockchains: %s", err)
			return
		}
		for subnetID, validatorIDs := range startedValidating {
			if !validatorIDs.Contains(tx.vm.Ctx.NodeID) {
				continue
			}
			for _, chain := range chains {
				if chain.SubnetID.Equals(subnetID) {
					tx.vm.createChain(chain)
				}
			}
		}
	}

	// Specify what the state of the chain will be if this proposal is aborted
	onAbortDB := versiondb.New(db) // state doesn't change

	return onCommitDB, onAbortDB, onCommitFunc, nil, nil
}

// InitiallyPrefersCommit returns true if the proposed time isn't after the
// current wall clock time.
func (tx *advanceTimeTx) InitiallyPrefersCommit() bool {
	return !tx.Timestamp().After(tx.vm.clock.Time())
}

// newAdvanceTimeTx creates a new tx that, if it is accepted and followed by a
// Commit block, will set the chain's timestamp to [timestamp].
func (vm *VM) newAdvanceTimeTx(timestamp time.Time) (*advanceTimeTx, error) {
	tx := &advanceTimeTx{
		Time: uint64(timestamp.Unix()),
	}
	return tx, tx.initialize(vm)
}<|MERGE_RESOLUTION|>--- conflicted
+++ resolved
@@ -112,18 +112,10 @@
 		return nil, nil, nil, nil, err
 	}
 	for _, subnet := range subnets {
-<<<<<<< HEAD
-		current, pending, err := tx.vm.calculateValidators(db, tx.Timestamp(), subnet.id)
-		if err != nil {
-			return nil, nil, nil, nil, err
-		}
-
-=======
 		current, pending, started, _, err := tx.vm.calculateValidators(db, tx.Timestamp(), subnet.id)
 		if err != nil {
 			return nil, nil, nil, nil, err
 		}
->>>>>>> 30569986
 		if err := tx.vm.putCurrentValidators(onCommitDB, current, subnet.id); err != nil {
 			return nil, nil, nil, nil, err
 		}
@@ -144,11 +136,7 @@
 		}
 		for _, subnet := range subnets {
 			if err := tx.vm.updateValidators(subnet.id); err != nil {
-<<<<<<< HEAD
-				tx.vm.Ctx.Log.Debug("failed to update validators on the default subnet: %s", err)
-=======
 				tx.vm.Ctx.Log.Debug("failed to update Subnet %s: %s", subnet.id, err)
->>>>>>> 30569986
 			}
 		}
 		if err := tx.vm.updateValidators(DefaultSubnetID); err != nil {
